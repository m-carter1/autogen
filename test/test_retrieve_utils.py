"""
Unit test for retrieve_utils.py
"""
<<<<<<< HEAD
try:
    import chromadb
    import tiktoken
    from autogen.retrieve_utils import (
        split_text_to_chunks,
        extract_text_from_pdf,
        split_files_to_chunks,
        get_files_from_dir,
        get_file_from_url,
        is_url,
        create_vector_db_from_dir,
        query_vector_db,
        num_tokens_from_text,
        num_tokens_from_messages,
        TEXT_FORMATS,
    )
except ImportError:
    skip = True
else:
    skip = False
import os
import pytest
=======

from autogen.retrieve_utils import (
    split_text_to_chunks,
    extract_text_from_pdf,
    split_files_to_chunks,
    get_files_from_dir,
    is_url,
    create_vector_db_from_dir,
    query_vector_db,
)
from autogen.token_count_utils import count_token

import os
import pytest
import chromadb
>>>>>>> dd90756b


test_dir = os.path.join(os.path.dirname(__file__), "test_files")
expected_text = """AutoGen is an advanced tool designed to assist developers in harnessing the capabilities
of Large Language Models (LLMs) for various applications. The primary purpose of AutoGen is to automate and
simplify the process of building applications that leverage the power of LLMs, allowing for seamless
integration, testing, and deployment."""


@pytest.mark.skipif(skip, reason="dependency not installed")
class TestRetrieveUtils:
    def test_split_text_to_chunks(self):
        long_text = "A" * 10000
        chunks = split_text_to_chunks(long_text, max_tokens=1000)
        assert all(count_token(chunk) <= 1000 for chunk in chunks)

    def test_split_text_to_chunks_raises_on_invalid_chunk_mode(self):
        with pytest.raises(AssertionError):
            split_text_to_chunks("A" * 10000, chunk_mode="bogus_chunk_mode")

    def test_extract_text_from_pdf(self):
        pdf_file_path = os.path.join(test_dir, "example.pdf")
        assert "".join(expected_text.split()) == "".join(extract_text_from_pdf(pdf_file_path).strip().split())

    def test_split_files_to_chunks(self):
        pdf_file_path = os.path.join(test_dir, "example.pdf")
        txt_file_path = os.path.join(test_dir, "example.txt")
        chunks = split_files_to_chunks([pdf_file_path, txt_file_path])
        assert all(isinstance(chunk, str) and chunk.strip() for chunk in chunks)

    def test_get_files_from_dir(self):
        files = get_files_from_dir(test_dir)
        assert all(os.path.isfile(file) for file in files)
        pdf_file_path = os.path.join(test_dir, "example.pdf")
        txt_file_path = os.path.join(test_dir, "example.txt")
        files = get_files_from_dir([pdf_file_path, txt_file_path])
        assert all(os.path.isfile(file) for file in files)

    def test_is_url(self):
        assert is_url("https://www.example.com")
        assert not is_url("not_a_url")

    def test_create_vector_db_from_dir(self):
        db_path = "/tmp/test_retrieve_utils_chromadb.db"
        if os.path.exists(db_path):
            client = chromadb.PersistentClient(path=db_path)
        else:
            client = chromadb.PersistentClient(path=db_path)
            create_vector_db_from_dir(test_dir, client=client)

        assert client.get_collection("all-my-documents")

    def test_query_vector_db(self):
        db_path = "/tmp/test_retrieve_utils_chromadb.db"
        if os.path.exists(db_path):
            client = chromadb.PersistentClient(path=db_path)
        else:  # If the database does not exist, create it first
            client = chromadb.PersistentClient(path=db_path)
            create_vector_db_from_dir(test_dir, client=client)

        results = query_vector_db(["autogen"], client=client)
        assert isinstance(results, dict) and any("autogen" in res[0].lower() for res in results.get("documents", []))

    def test_custom_vector_db(self):
        try:
            import lancedb
        except ImportError:
            return
        from autogen.agentchat.contrib.retrieve_user_proxy_agent import RetrieveUserProxyAgent

        db_path = "/tmp/lancedb"

        def create_lancedb():
            db = lancedb.connect(db_path)
            data = [
                {"vector": [1.1, 1.2], "id": 1, "documents": "This is a test document spark"},
                {"vector": [0.2, 1.8], "id": 2, "documents": "This is another test document"},
                {"vector": [0.1, 0.3], "id": 3, "documents": "This is a third test document spark"},
                {"vector": [0.5, 0.7], "id": 4, "documents": "This is a fourth test document"},
                {"vector": [2.1, 1.3], "id": 5, "documents": "This is a fifth test document spark"},
                {"vector": [5.1, 8.3], "id": 6, "documents": "This is a sixth test document"},
            ]
            try:
                db.create_table("my_table", data)
            except OSError:
                pass

        class MyRetrieveUserProxyAgent(RetrieveUserProxyAgent):
            def query_vector_db(
                self,
                query_texts,
                n_results=10,
                search_string="",
            ):
                if query_texts:
                    vector = [0.1, 0.3]
                db = lancedb.connect(db_path)
                table = db.open_table("my_table")
                query = table.search(vector).where(f"documents LIKE '%{search_string}%'").limit(n_results).to_df()
                return {"ids": [query["id"].tolist()], "documents": [query["documents"].tolist()]}

            def retrieve_docs(self, problem: str, n_results: int = 20, search_string: str = ""):
                results = self.query_vector_db(
                    query_texts=[problem],
                    n_results=n_results,
                    search_string=search_string,
                )

                self._results = results
                print("doc_ids: ", results["ids"])

        ragragproxyagent = MyRetrieveUserProxyAgent(
            name="ragproxyagent",
            human_input_mode="NEVER",
            max_consecutive_auto_reply=2,
            retrieve_config={
                "task": "qa",
                "chunk_token_size": 2000,
                "client": "__",
                "embedding_model": "all-mpnet-base-v2",
            },
        )

        create_lancedb()
        ragragproxyagent.retrieve_docs("This is a test document spark", n_results=10, search_string="spark")
        assert ragragproxyagent._results["ids"] == [[3, 1, 5]]

    def test_custom_text_split_function(self):
        def custom_text_split_function(text):
            return [text[: len(text) // 2], text[len(text) // 2 :]]

        db_path = "/tmp/test_retrieve_utils_chromadb.db"
        client = chromadb.PersistentClient(path=db_path)
        create_vector_db_from_dir(
            os.path.join(test_dir, "example.txt"),
            client=client,
            collection_name="mytestcollection",
            custom_text_split_function=custom_text_split_function,
            get_or_create=True,
        )
        results = query_vector_db(["autogen"], client=client, collection_name="mytestcollection", n_results=1)
        assert (
            results.get("documents")[0][0]
            == "AutoGen is an advanced tool designed to assist developers in harnessing the capabilities\nof Large Language Models (LLMs) for various applications. The primary purpose o"
        )

    def test_retrieve_utils(self):
        client = chromadb.PersistentClient(path="/tmp/chromadb")
        create_vector_db_from_dir(dir_path="./website/docs", client=client, collection_name="autogen-docs")
        results = query_vector_db(
            query_texts=[
                "How can I use AutoGen UserProxyAgent and AssistantAgent to do code generation?",
            ],
            n_results=4,
            client=client,
            collection_name="autogen-docs",
            search_string="AutoGen",
        )
        print(results["ids"][0])
        assert len(results["ids"][0]) == 4


if __name__ == "__main__":
    pytest.main()

    db_path = "/tmp/test_retrieve_utils_chromadb.db"
    if os.path.exists(db_path):
        os.remove(db_path)  # Delete the database file after tests are finished<|MERGE_RESOLUTION|>--- conflicted
+++ resolved
@@ -1,46 +1,24 @@
 """
 Unit test for retrieve_utils.py
 """
-<<<<<<< HEAD
 try:
     import chromadb
-    import tiktoken
     from autogen.retrieve_utils import (
         split_text_to_chunks,
         extract_text_from_pdf,
         split_files_to_chunks,
         get_files_from_dir,
-        get_file_from_url,
         is_url,
         create_vector_db_from_dir,
         query_vector_db,
-        num_tokens_from_text,
-        num_tokens_from_messages,
-        TEXT_FORMATS,
     )
+    from autogen.token_count_utils import count_token
 except ImportError:
     skip = True
 else:
     skip = False
 import os
 import pytest
-=======
-
-from autogen.retrieve_utils import (
-    split_text_to_chunks,
-    extract_text_from_pdf,
-    split_files_to_chunks,
-    get_files_from_dir,
-    is_url,
-    create_vector_db_from_dir,
-    query_vector_db,
-)
-from autogen.token_count_utils import count_token
-
-import os
-import pytest
-import chromadb
->>>>>>> dd90756b
 
 
 test_dir = os.path.join(os.path.dirname(__file__), "test_files")
