--- conflicted
+++ resolved
@@ -33,12 +33,8 @@
         code_execution_config: Optional[Union[Dict, Literal[False]]] = None,
         default_auto_reply: Optional[Union[str, Dict, None]] = "",
         llm_config: Optional[Union[Dict, Literal[False]]] = False,
-<<<<<<< HEAD
-        system_message: Optional[str] = "",
+        system_message: Optional[Union[str, List]] = "",
         description: Optional[str] = None,
-=======
-        system_message: Optional[Union[str, List]] = "",
->>>>>>> 31c16643
     ):
         """
         Args:
