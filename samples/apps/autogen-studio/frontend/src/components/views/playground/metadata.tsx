--- conflicted
+++ resolved
@@ -94,13 +94,9 @@
     } else if (is_csv) {
       fileView = (
         <div className="h">
-<<<<<<< HEAD
-          <a href={`${serverUrl}/${file_path}`}><div className="mb-4">{fileTitle}</div></a>
-=======
           <a href={`${serverUrl}/${file_path}`}>
             <div className="mb-4">{fileTitle}</div>
           </a>
->>>>>>> a9de0c94
           <CsvLoader
             csvUrl={`${serverUrl}/${file_path}`}
             className="w-full rounded"
@@ -123,9 +119,6 @@
     } else if (is_code) {
       fileView = (
         <div className="h">
-<<<<<<< HEAD
-          <a href={`${serverUrl}/${file_path}`} target="_blank"><div className="mb-4">{fileTitle}</div></a>
-=======
           <a
             href={`${serverUrl}/${file_path}`}
             target="_blank"
@@ -133,7 +126,6 @@
           >
             <div className="mb-4">{fileTitle}</div>
           </a>
->>>>>>> a9de0c94
           <CodeLoader
             url={`${serverUrl}/${file_path}`}
             className="w-full rounded"
@@ -156,9 +148,6 @@
     } else if (is_pdf) {
       fileView = (
         <div className="h-full">
-<<<<<<< HEAD
-          <div className="mb-4"><a href={`${serverUrl}/${file_path}`} target="_blank">{fileTitle}</a></div>
-=======
           <div className="mb-4">
             <a
               href={`${serverUrl}/${file_path}`}
@@ -168,7 +157,6 @@
               {fileTitle}
             </a>
           </div>
->>>>>>> a9de0c94
           <PdfViewer url={`${serverUrl}/${file_path}`} />
         </div>
       );
