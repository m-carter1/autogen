--- conflicted
+++ resolved
@@ -21,6 +21,13 @@
   LaunchButton,
   LoadingOverlay,
 } from "../../atoms";
+import {
+  BounceLoader,
+  Card,
+  CodeBlock,
+  LaunchButton,
+  LoadingOverlay,
+} from "../../atoms";
 import { useConfigStore } from "../../../hooks/store";
 import TextArea from "antd/es/input/TextArea";
 
@@ -94,6 +101,7 @@
     const onSuccess = (data: any) => {
       if (data && data.status) {
         // message.success(data.message);
+        // message.success(data.message);
         // console.log("skills", data.data);
         setSkills(data.data);
       } else {
@@ -171,11 +179,7 @@
         <div>
           {" "}
           <Card
-<<<<<<< HEAD
             className="h-full p-2 cursor-pointer group"
-=======
-            className="h-full p-2 cursor-pointer"
->>>>>>> 36080799
             title={truncateText(skill.title, 25)}
             onClick={() => {
               setSelectedSkill(skill);
@@ -187,7 +191,6 @@
               {truncateText(skill.content, 70)}
             </div>
             <div className="text-xs">{timeAgo(skill.timestamp || "")}</div>
-<<<<<<< HEAD
             <div
               onMouseEnter={(e) => {
                 e.stopPropagation();
@@ -209,27 +212,13 @@
             </div>
           </Card>
           <div className="text-right mt-2"></div>
-=======
-          </Card>
-          <div className="text-right mt-2">
-            <div
-              role="button"
-              className="text-accent text-xs inline-block"
-              onClick={() => {
-                deleteSkill(skill);
-              }}
-            >
-              <TrashIcon className=" w-5, h-5 cursor-pointer inline-block" />
-              <span className="text-xs"> delete</span>
-            </div>
-          </div>
->>>>>>> 36080799
         </div>
       </div>
     );
   });
 
   return (
+    <div className=" text-primary ">
     <div className=" text-primary ">
       <Modal
         title={selectedSkill?.name}
@@ -244,6 +233,7 @@
       >
         {selectedSkill && (
           <div>
+            <div className="mb-2">{selectedSkill.title}</div>
             <div className="mb-2">{selectedSkill.title}</div>
 
             <CodeBlock code={selectedSkill?.content} language="python" />
@@ -321,9 +311,17 @@
           )}
 
           {skills && skills.length === 0 && !loading && (
+          {skills && skills.length === 0 && !loading && (
             <div className="text-sm border mt-4 rounded text-secondary p-2">
               <InformationCircleIcon className="h-4 w-4 inline mr-1" />
               No skills found. Please create a new skill.
+            </div>
+          )}
+          {loading && (
+            <div className="  w-full text-center">
+              {" "}
+              <BounceLoader />{" "}
+              <span className="inline-block"> loading .. </span>
             </div>
           )}
           {loading && (
