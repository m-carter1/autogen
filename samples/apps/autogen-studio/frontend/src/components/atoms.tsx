import {
  ChevronDownIcon,
  ChevronUpIcon,
  Cog8ToothIcon,
  XMarkIcon,
  ClipboardIcon,
  PlusIcon,
<<<<<<< HEAD
  UserGroupIcon,
  UsersIcon,
  ExclamationTriangleIcon,
  InformationCircleIcon,
=======
  ArrowPathIcon,
  ArrowDownRightIcon,
  PencilIcon,
  UserGroupIcon,
  UsersIcon,
>>>>>>> 36080799
} from "@heroicons/react/24/outline";
import React, { ReactNode, useEffect, useRef, useState } from "react";
import Icon from "./icons";
import {
  Button,
<<<<<<< HEAD
  Divider,
=======
>>>>>>> 36080799
  Dropdown,
  Input,
  MenuProps,
  Modal,
  Select,
  Slider,
<<<<<<< HEAD
  Table,
  Space,
  Tooltip,
  message,
  theme,
} from "antd";
import Papa from "papaparse";
=======
  Tooltip,
  message,
} from "antd";
>>>>>>> 36080799
import remarkGfm from "remark-gfm";
import ReactMarkdown from "react-markdown";
import { atomDark } from "react-syntax-highlighter/dist/esm/styles/prism";
import { Prism as SyntaxHighlighter } from "react-syntax-highlighter";
import { fetchJSON, getServerUrl, obscureString, truncateText } from "./utils";
import {
  IAgentFlowSpec,
  IFlowConfig,
  IGroupChatFlowSpec,
  IModelConfig,
  ISkill,
  IStatus,
} from "./types";
import TextArea from "antd/es/input/TextArea";
import { appContext } from "../hooks/provider";
import Item from "antd/es/list/Item";

const { useToken } = theme;
interface CodeProps {
  node?: any;
  inline?: any;
  className?: any;
  children?: React.ReactNode;
}

interface IProps {
  children?: ReactNode;
  title?: string | ReactNode;
  subtitle?: string | ReactNode;
  count?: number;
  active?: boolean;
  cursor?: string;
  icon?: ReactNode;
  padding?: string;
  className?: string;
  open?: boolean;
  hoverable?: boolean;
  onClick?: () => void;
  loading?: boolean;
}

export const SectionHeader = ({
  children,
  title,
  subtitle,
  count,
  icon,
}: IProps) => {
  return (
    <div className="mb-4">
      <h1 className="text-primary text-2xl">
        {/* {count !== null && <span className="text-accent mr-1">{count}</span>} */}
        {icon && <>{icon}</>}
        {title}
        {count !== null && (
          <span className="text-accent mr-1 ml-2 text-xs">{count}</span>
        )}
      </h1>
      {subtitle && <span className="inline-block">{subtitle}</span>}
      {children}
    </div>
  );
};

export const IconButton = ({
  onClick,
  icon,
  className,
  active = false,
}: IProps) => {
  return (
    <span
      role={"button"}
      onClick={onClick}
      className={`inline-block mr-2 hover:text-accent transition duration-300 ${className} ${
        active ? "border-accent border rounded text-accent" : ""
      }`}
    >
      {icon}
    </span>
  );
};

export const LaunchButton = ({
  children,
  onClick,
  className = "p-3 px-5 ",
}: any) => {
  return (
    <button
      role={"button"}
      className={` focus:ring ring-accent  ring-l-none  rounded  cursor-pointer hover:brightness-110 bg-accent transition duration-500    text-white ${className} `}
      onClick={onClick}
    >
      {children}
    </button>
  );
};

export const SecondaryButton = ({ children, onClick, className }: any) => {
  return (
    <button
      role={"button"}
      className={` ${className}   focus:ring ring-accent  p-2 px-5 rounded  cursor-pointer hover:brightness-90 bg-secondary transition duration-500    text-primary`}
      onClick={onClick}
    >
      {children}
    </button>
  );
};

export const Card = ({
  children,
  title,
  subtitle,
  hoverable = true,
  active,
  cursor = "cursor-pointer",
  className = "p-3",
  onClick,
}: IProps) => {
  let border = active
    ? "border-accent"
    : "border-secondary hover:border-accent ";
  border = hoverable ? border : "border-secondary";

  return (
    <div
      onClick={onClick}
      role={"button"}
      className={`${border} border-2 bg-secondary  group ${className} rounded ${cursor} transition duration-300`}
    >
      <div className="mt- text-sm text-secondary  break-words">
        {title && (
          <div className="text-accent rounded font-semibold  text-xs pb-1">
            {title}
          </div>
        )}
        <div>{subtitle}</div>
        {children}
      </div>
    </div>
  );
};

export const CollapseBox = ({
  title,
  subtitle,
  children,
  className = " p-3",
  open = false,
}: IProps) => {
  const [isOpen, setIsOpen] = React.useState<boolean>(open);
  const chevronClass = "h-4 cursor-pointer inline-block mr-1";
  return (
    <div
      onMouseDown={(e) => {
        if (e.detail > 1) {
          e.preventDefault();
        }
      }}
      className="bordper border-secondary rounded"
    >
      <div
        onClick={() => {
          setIsOpen(!isOpen);
        }}
        className={`cursor-pointer bg-secondary p-2 rounded ${
          isOpen ? "rounded-b-none " : " "
        }"}`}
      >
        {isOpen && <ChevronUpIcon className={chevronClass} />}
        {!isOpen && <ChevronDownIcon className={chevronClass} />}

        <span className=" inline-block -mt-2 mb-2 text-xs">
          {" "}
          {/* {isOpen ? "hide" : "show"} section |  */}
          {title}
        </span>
      </div>

      {isOpen && (
        <div className={`${className} bg-tertiary  rounded rounded-t-none`}>
          {children}
        </div>
      )}
    </div>
  );
};

export const HighLight = ({ children }: IProps) => {
  return <span className="border-b border-accent">{children}</span>;
};

export const LoadBox = ({
  subtitle,
  className = "my-2 text-accent ",
}: IProps) => {
  return (
    <div className={`${className} `}>
      {" "}
      <span className="mr-2 ">
        {" "}
        <Icon size={5} icon="loading" />
      </span>{" "}
      {subtitle}
    </div>
  );
};

export const LoadingBar = ({ children }: IProps) => {
  return (
    <>
      <div className="rounded bg-secondary mt-4 p-3">
        <span className="inline-block h-6 w-6 relative mr-2">
          <Cog8ToothIcon className="animate-ping text-accent absolute inline-flex h-full w-full rounded-ful  opacity-75" />
          <Cog8ToothIcon className="relative text-accent animate-spin  inline-flex rounded-full h-6 w-6" />
        </span>
        {children}
      </div>
      <div className="relative">
        <div className="loadbar rounded-b"></div>
      </div>
    </>
  );
};

export const MessageBox = ({ title, children, className }: IProps) => {
  const messageBox = useRef<HTMLDivElement>(null);

  const closeMessage = () => {
    if (messageBox.current) {
      messageBox.current.remove();
    }
  };

  return (
    <div
      ref={messageBox}
      className={`${className} p-3  rounded  bg-secondary transition duration-1000 ease-in-out  overflow-hidden`}
    >
      {" "}
      <div className="flex gap-2 mb-2">
        <div className="flex-1">
          {/* <span className="mr-2 text-accent">
            <InformationCircleIcon className="h-6 w-6 inline-block" />
          </span>{" "} */}
          <span className="font-semibold text-primary text-base">{title}</span>
        </div>
        <div>
          <span
            onClick={() => {
              closeMessage();
            }}
            className=" border border-secondary bg-secondary brightness-125 hover:brightness-100 cursor-pointer transition duration-200   inline-block px-1 pb-1 rounded text-primary"
          >
            <XMarkIcon className="h-4 w-4 inline-block" />
          </span>
        </div>
      </div>
      {children}
    </div>
  );
};

export const GroupView = ({
  children,
  title,
  className = " bg-primary ",
}: any) => {
  return (
    <div className={`rounded mt-4  border-secondary   ${className}`}>
      <div className="mt-4 p-2 rounded border relative">
        <div className={`absolute  -top-3 inline-block ${className}`}>
          {title}
        </div>
        <div className="mt-2"> {children}</div>
      </div>
    </div>
  );
};

export const ExpandView = ({
  children,
  icon = null,
  className = "",
  title = "Detail View",
}: any) => {
  const [isOpen, setIsOpen] = React.useState(false);
  let windowAspect = 1;
  if (typeof window !== "undefined") {
    windowAspect = window.innerWidth / window.innerHeight;
  }
  const minImageWidth = 400;
  return (
    <div
      style={{
        minHeight: "100px",
      }}
      className={`h-full    rounded mb-6  border-secondary ${className}`}
    >
      <div
        role="button"
        onClick={() => {
          setIsOpen(true);
        }}
        className="text-xs mb-2 h-full w-full break-words"
      >
        {icon ? icon : children}
      </div>
      {isOpen && (
        <Modal
          title={title}
          width={800}
          open={isOpen}
          onCancel={() => setIsOpen(false)}
          footer={null}
        >
          {/* <ResizableBox
            // handle={<span className="text-accent">resize</span>}
            lockAspectRatio={false}
            handle={
              <div className="absolute right-0 bottom-0 cursor-se-resize  font-semibold boprder p-3 bg-secondary">
                <ArrowDownRightIcon className="h-4 w-4 inline-block" />
              </div>
            }
            width={800}
            height={minImageWidth * windowAspect}
            minConstraints={[minImageWidth, minImageWidth * windowAspect]}
            maxConstraints={[900, 900 * windowAspect]}
            className="overflow-auto w-full rounded select-none "
          > */}
          {children}
          {/* </ResizableBox> */}
        </Modal>
      )}
    </div>
  );
};

export const LoadingOverlay = ({ children, loading }: IProps) => {
  return (
    <>
      {loading && (
        <>
          <div
            className="absolute inset-0 bg-secondary flex  pointer-events-none"
            style={{ opacity: 0.5 }}
          >
            {/* Overlay background */}
          </div>
          <div
            className="absolute inset-0 flex items-center justify-center"
            style={{ pointerEvents: "none" }}
          >
            {/* Center BounceLoader without inheriting the opacity */}
            <BounceLoader />
          </div>
        </>
      )}
      <div className="relative">{children}</div>
    </>
  );
};

export const MarkdownView = ({
  data,
  className = "",
  showCode = true,
}: {
  data: string;
  className?: string;
  showCode?: boolean;
}) => {
  function processString(inputString: string): string {
    inputString = inputString.replace(/\n/g, "  \n");
    const markdownPattern = /```markdown\s+([\s\S]*?)\s+```/g;
    return inputString?.replace(markdownPattern, (match, content) => content);
  }
  const [showCopied, setShowCopied] = React.useState(false);

  const CodeView = ({ props, children, language }: any) => {
    const [codeVisible, setCodeVisible] = React.useState(showCode);
    return (
      <div>
        <div className=" flex  ">
          <div
            role="button"
            onClick={() => {
              setCodeVisible(!codeVisible);
            }}
            className="  flex-1 mr-4  "
          >
            {!codeVisible && (
              <div className=" text-white hover:text-accent duration-300">
                <ChevronDownIcon className="inline-block  w-5 h-5" />
                <span className="text-xs"> show</span>
              </div>
            )}

            {codeVisible && (
              <div className=" text-white hover:text-accent duration-300">
                {" "}
                <ChevronUpIcon className="inline-block  w-5 h-5" />
                <span className="text-xs"> hide</span>
              </div>
            )}
          </div>
          {/* <div className="flex-1"></div> */}
          <div>
            {showCopied && (
              <div className="inline-block text-sm       text-white">
                {" "}
                🎉 Copied!{" "}
              </div>
            )}
            <ClipboardIcon
              role={"button"}
              onClick={() => {
                navigator.clipboard.writeText(data);
                // message.success("Code copied to clipboard");
                setShowCopied(true);
                setTimeout(() => {
                  setShowCopied(false);
                }, 3000);
              }}
              className=" inline-block duration-300 text-white hover:text-accent w-5 h-5"
            />
          </div>
        </div>
        {codeVisible && (
          <SyntaxHighlighter
            {...props}
            style={atomDark}
            language={language}
            className="rounded w-full"
            PreTag="div"
            wrapLongLines={true}
          >
            {String(children).replace(/\n$/, "")}
          </SyntaxHighlighter>
        )}
      </div>
    );
  };

  return (
    <div
      className={` w-full   chatbox prose dark:prose-invert text-primary rounded   ${className}`}
    >
      <ReactMarkdown
        className="   w-full"
        remarkPlugins={[remarkGfm]}
        components={{
          code({ node, inline, className, children, ...props }: CodeProps) {
            const match = /language-(\w+)/.exec(className || "");
            const language = match ? match[1] : "text";
            return !inline && match ? (
              <CodeView props={props} children={children} language={language} />
            ) : (
              <code {...props} className={className}>
                {children}
              </code>
            );
          },
        }}
      >
        {processString(data)}
      </ReactMarkdown>
    </div>
  );
};

interface ICodeProps {
  code: string;
  language: string;
  title?: string;
  showLineNumbers?: boolean;
  className?: string | undefined;
  wrapLines?: boolean;
  maxWidth?: string;
  maxHeight?: string;
  minHeight?: string;
}

export const CodeBlock = ({
  code,
  language = "python",
  showLineNumbers = false,
  className = " ",
  wrapLines = false,
  maxHeight = "400px",
  minHeight = "auto",
}: ICodeProps) => {
  const codeString = code;

  const [showCopied, setShowCopied] = React.useState(false);
  return (
    <div className="relative">
      <div className="  rounded absolute right-5 top-4 z-10 ">
        <div className="relative border border-transparent w-full h-full">
          <div
            style={{ zIndex: -1 }}
            className="w-full absolute top-0 h-full bg-gray-900 hover:bg-opacity-0 duration-300 bg-opacity-50 rounded"
          ></div>
          <div className="   ">
            {showCopied && (
              <div className="inline-block px-2 pl-3 text-white">
                {" "}
                🎉 Copied!{" "}
              </div>
            )}
            <ClipboardIcon
              role={"button"}
              onClick={() => {
                navigator.clipboard.writeText(codeString);
                // message.success("Code copied to clipboard");
                setShowCopied(true);
                setTimeout(() => {
                  setShowCopied(false);
                }, 6000);
              }}
              className="m-2  inline-block duration-300 text-white hover:text-accent w-5 h-5"
            />
          </div>
        </div>
      </div>
      <div
        id="codeDivBox"
        className={`rounded w-full overflow-auto overflow-y-scroll   scroll ${className}`}
        style={{ maxHeight: maxHeight, minHeight: minHeight }}
      >
        <SyntaxHighlighter
          id="codeDiv"
          className="rounded-sm h-full break-all"
          language={language}
          showLineNumbers={showLineNumbers}
          style={atomDark}
          wrapLines={wrapLines}
          wrapLongLines={wrapLines}
        >
          {codeString}
        </SyntaxHighlighter>
      </div>
    </div>
  );
};

// Controls Row
export const ControlRowView = ({
  title,
  description,
  value,
  control,
  className,
}: {
  title: string;
  description: string;
  value: string | number;
  control: any;
  className?: string;
}) => {
  return (
    <div className={`${className}`}>
      <div>
        <span className="text-primary inline-block">{title} </span>
        <span className="text-xs ml-1 text-accent -mt-2 inline-block">
          {truncateText(value + "", 20)}
        </span>{" "}
        <Tooltip title={description}>
          <InformationCircleIcon className="text-gray-400 inline-block w-4 h-4" />
        </Tooltip>
      </div>
      {control}
      <div className="bordper-b  border-secondary border-dashed pb-2 mxp-2"></div>
    </div>
  );
};

export const ModelSelector = ({
  configs,
  setConfigs,
  className,
}: {
  configs: IModelConfig[];
  setConfigs: (configs: IModelConfig[]) => void;
  className?: string;
}) => {
  // const [configs, setConfigs] = useState<IModelConfig[]>(modelConfigs);
  const [isModalVisible, setIsModalVisible] = useState(false);
  const [newModelConfig, setNewModelConfig] = useState<IModelConfig | null>(
    null
  );
  const [editIndex, setEditIndex] = useState<number | null>(null);
  const [loading, setLoading] = useState(false);
  const [error, setError] = useState<string | null>(null);
<<<<<<< HEAD

  const [models, setModels] = useState<IModelConfig[]>([]);
  const serverUrl = getServerUrl();

  const { user } = React.useContext(appContext);
  const listModelsUrl = `${serverUrl}/models?user_id=${user?.email}`;

  // const sanitizeModelConfig = (config: IModelConfig) => {
  //   const sanitizedConfig: IModelConfig = { model: config.model };
  //   if (config.api_key) sanitizedConfig.api_key = config.api_key;
  //   if (config.base_url) sanitizedConfig.base_url = config.base_url;
  //   if (config.api_type) sanitizedConfig.api_type = config.api_type;
  //   if (config.api_version) sanitizedConfig.api_version = config.api_version;
  //   return sanitizedConfig;
  // };
=======

  const [models, setModels] = useState<IModelConfig[]>([]);
  const serverUrl = getServerUrl();

  const { user } = React.useContext(appContext);
  const listModelsUrl = `${serverUrl}/models?user_id=${user?.email}`;

  const sanitizeModelConfig = (config: IModelConfig) => {
    const sanitizedConfig: IModelConfig = { model: config.model };
    if (config.api_key) sanitizedConfig.api_key = config.api_key;
    if (config.base_url) sanitizedConfig.base_url = config.base_url;
    if (config.api_type) sanitizedConfig.api_type = config.api_type;
    if (config.api_version) sanitizedConfig.api_version = config.api_version;
    return sanitizedConfig;
  };
>>>>>>> 36080799

  const handleRemoveConfig = (index: number) => {
    const updatedConfigs = configs.filter((_, i) => i !== index);

    setConfigs(updatedConfigs);
  };

  const showModal = (config: IModelConfig | null, index: number | null) => {
    setNewModelConfig(config);
    setEditIndex(index);
    setIsModalVisible(true);
  };

  const fetchModels = () => {
    setError(null);
    setLoading(true);
    // const fetch;
    const payLoad = {
      method: "GET",
      headers: {
        "Content-Type": "application/json",
      },
    };

    const onSuccess = (data: any) => {
      if (data && data.status) {
        // message.success(data.message);
        setModels(data.data);
      } else {
        message.error(data.message);
      }
      setLoading(false);
    };
    const onError = (err: any) => {
      setError(err);
      message.error(err.message);
      setLoading(false);
    };
    fetchJSON(listModelsUrl, payLoad, onSuccess, onError);
  };

  useEffect(() => {
    fetchModels();
  }, []);

  const modelItems: MenuProps["items"] =
    models.length > 0
      ? models.map((model: IModelConfig, index: number) => ({
          key: index,
<<<<<<< HEAD
          label: (
            <>
              <div>{model.model}</div>
              <div className="text-xs text-accent">
                {truncateText(model.description || "", 20)}
              </div>
            </>
          ),
=======
          label: model.model,
>>>>>>> 36080799
          value: index,
        }))
      : [
          {
            key: -1,
<<<<<<< HEAD
            label: <>No models found</>,
=======
            label: "No models found",
>>>>>>> 36080799
            value: 0,
          },
        ];

  const modelOnClick: MenuProps["onClick"] = ({ key }) => {
    const selectedIndex = parseInt(key.toString());
    let selectedModel = models[selectedIndex];
<<<<<<< HEAD
    selectedModel = selectedModel;
=======
    selectedModel = sanitizeModelConfig(selectedModel);
>>>>>>> 36080799
    const updatedConfigs = [...configs, selectedModel];
    setConfigs(updatedConfigs);
  };

<<<<<<< HEAD
  const menuStyle: React.CSSProperties = {
    boxShadow: "none",
  };

  const { token } = useToken();
  const contentStyle: React.CSSProperties = {
    backgroundColor: token.colorBgElevated,
    borderRadius: token.borderRadiusLG,
    boxShadow: token.boxShadowSecondary,
  };

  const addModelsMessage = (
    <span className="text-xs">
      {" "}
      <ExclamationTriangleIcon className="w-4 h-4 inline-block mr-1" /> Please
      create models in the Model tab
    </span>
  );

=======
>>>>>>> 36080799
  const AddModelsDropDown = () => {
    return (
      <Dropdown
        menu={{ items: modelItems, onClick: modelOnClick }}
        placement="bottomRight"
        trigger={["click"]}
<<<<<<< HEAD
        dropdownRender={(menu) => (
          <div style={contentStyle}>
            {React.cloneElement(menu as React.ReactElement, {
              style: menuStyle,
            })}
            {models.length === 0 && (
              <>
                <Divider style={{ margin: 0 }} />
                <Space style={{ padding: 8 }}></Space>
                <div className="p-3">{addModelsMessage}</div>
              </>
            )}
          </div>
        )}
=======
>>>>>>> 36080799
      >
        <div
          className="inline-flex mr-1 mb-1 p-1 px-2 rounded border hover:border-accent duration-300 hover:text-accent"
          role="button"
        >
          add <PlusIcon className="w-4 h-4 inline-block mt-1" />
        </div>
      </Dropdown>
    );
  };

  const handleOk = () => {
    if (newModelConfig?.model.trim()) {
      const sanitizedConfig = newModelConfig;

      if (editIndex !== null) {
        // Edit existing model
        const updatedConfigs = [...configs];
        updatedConfigs[editIndex] = sanitizedConfig;
        setConfigs(updatedConfigs);
      } else {
        // Add new model
        setConfigs([...configs, sanitizedConfig]);
      }
      setIsModalVisible(false);
      setNewModelConfig(null);
      setEditIndex(null);
    } else {
      // Handle case where 'model' field is empty
      // Could provide user feedback here (e.g., input validation error)
      message.error("Model name cannot be empty");
    }
  };

  const handleCancel = () => {
    setIsModalVisible(false);
    setNewModelConfig(null);
    setEditIndex(null);
  };

  const updateNewModelConfig = (field: keyof IModelConfig, value: string) => {
    setNewModelConfig((prevState) =>
      prevState ? { ...prevState, [field]: value } : null
    );
  };

  const modelButtons = configs.map((config, i) => {
    const tooltipText = (
      <>
        <div>{config.model}</div>
        {config.base_url && <div>{config.base_url}</div>}
        {config.api_key && <div>{obscureString(config.api_key, 3)}</div>}
        <div className="text-xs text-accent">
          {truncateText(config.description || "", 90)}
        </div>
      </>
    );
    return (
      <div
        key={"modelrow_" + i}
<<<<<<< HEAD
        // role="button"
=======
        role="button"
>>>>>>> 36080799
        className="mr-1 mb-1 p-1 px-2 rounded border"
        // onClick={() => showModal(config, i)}
      >
        <div className="inline-flex">
          {" "}
          <Tooltip title={tooltipText}>
            <div>{config.model}</div>{" "}
          </Tooltip>
          <div
            role="button"
            onClick={(e) => {
              e.stopPropagation(); // Prevent opening the modal to edit
              handleRemoveConfig(i);
            }}
            className="ml-1 text-primary hover:text-accent duration-300"
          >
            <XMarkIcon className="w-4 h-4 inline-block" />
          </div>
        </div>
      </div>
    );
  });

  return (
    <div className={`${className}`}>
      <div className="flex flex-wrap">
        {modelButtons}
        <AddModelsDropDown />
      </div>
      <Modal
        title={`${editIndex !== null ? "Edit" : "Add"} Model Configuration`}
        open={isModalVisible}
        onOk={handleOk}
        onCancel={handleCancel}
        footer={[
          <Button key="back" onClick={handleCancel}>
            Cancel
          </Button>,
          <Button key="submit" type="primary" onClick={handleOk}>
            {editIndex !== null ? "Save Changes" : "Add Model"}
          </Button>,
        ]}
      >
        <div className="text-sm my-2">Enter parameters for your model.</div>
        <Input
          placeholder="Model Name"
          value={newModelConfig?.model}
          onChange={(e) => updateNewModelConfig("model", e.target.value)}
        />
        <Input.Password
          className="mt-2"
          placeholder="API Key"
          value={newModelConfig?.api_key}
          onChange={(e) => updateNewModelConfig("api_key", e.target.value)}
        />
        <Input
          className="mt-2"
          placeholder="Base URL"
          value={newModelConfig?.base_url}
          onChange={(e) => updateNewModelConfig("base_url", e.target.value)}
        />
        <Input
          className="mt-2"
          placeholder="Model Type (optional)"
          value={newModelConfig?.api_type}
          onChange={(e) => updateNewModelConfig("api_type", e.target.value)}
        />

        <Input
          className="mt-2"
          placeholder="API Version (optional)"
          value={newModelConfig?.api_version}
          onChange={(e) => updateNewModelConfig("api_version", e.target.value)}
        />
      </Modal>
    </div>
  );
};

export const BounceLoader = ({
  className,
  title = "",
}: {
  className?: string;
  title?: string;
}) => {
  return (
    <div>
      <div className="inline-flex gap-2">
        <span className="  rounded-full bg-accent h-2 w-2  inline-block"></span>
        <span className="animate-bounce rounded-full bg-accent h-3 w-3  inline-block"></span>
        <span className=" rounded-full bg-accent h-2 w-2  inline-block"></span>
      </div>
      <span className="  text-sm">{title}</span>
    </div>
  );
};

export const ImageLoader = ({
  src,
  className = "",
}: {
  src: string;
  className?: string;
}) => {
  const [isLoading, setIsLoading] = useState(true);

  return (
    <div className="w-full rounded relative">
      {isLoading && (
        <div className="absolute h-24 inset-0 flex items-center justify-center">
          <BounceLoader title=" loading .." />{" "}
        </div>
      )}
      <img
        alt="Dynamic content"
        src={src}
        className={`w-full rounded ${
          isLoading ? "opacity-0" : "opacity-100"
        } ${className}`}
        onLoad={() => setIsLoading(false)}
      />
    </div>
  );
};

type DataRow = { [key: string]: any };
export const CsvLoader = ({
  csvUrl,
  className,
}: {
  csvUrl: string;
  className?: string;
}) => {
  const [data, setData] = useState<DataRow[]>([]);
  const [columns, setColumns] = useState<any[]>([]);
  const [isLoading, setIsLoading] = useState<boolean>(true);

  useEffect(() => {
    const fetchData = async () => {
      try {
        const response = await fetch(csvUrl);
        const csvString = await response.text();
        const parsedData = Papa.parse(csvString, {
          header: true,
          dynamicTyping: true,
          skipEmptyLines: true,
        });
        setData(parsedData.data as DataRow[]);

        // Use the keys of the first object for column headers
        const firstRow = parsedData.data[0] as DataRow; // Type assertion
        const columnHeaders: any[] = Object.keys(firstRow).map((key) => {
          const val = {
            title: key.charAt(0).toUpperCase() + key.slice(1), // Capitalize the key for the title
            dataIndex: key,
            key: key,
          };
          if (typeof firstRow[key] === "number") {
            return {
              ...val,
              sorter: (a: DataRow, b: DataRow) => a[key] - b[key],
            };
          }
          return val;
        });
        setColumns(columnHeaders);
        setIsLoading(false);
      } catch (error) {
        console.error("Error fetching CSV data:", error);
        setIsLoading(false);
      }
    };

    fetchData();
  }, [csvUrl]);

  // calculate x scroll, based on number of columns
  const scrollX = columns.length * 150;

  return (
    <div className={`CsvLoader ${className}`}>
      <Table
        dataSource={data}
        columns={columns}
        loading={isLoading}
        pagination={{ pageSize: 50 }}
        scroll={{ y: 450, x: scrollX }}
      />
    </div>
  );
};

export const CodeLoader = ({
  url,
  className,
}: {
  url: string;
  className?: string;
}) => {
  const [isLoading, setIsLoading] = useState(true);
  const [code, setCode] = useState<string | null>(null);

  React.useEffect(() => {
    fetch(url)
      .then((response) => response.text())
      .then((data) => {
        setCode(data);
        setIsLoading(false);
      });
  }, [url]);

  return (
    <div className={`w-full rounded relative ${className}`}>
      {isLoading && (
        <div className="absolute h-24 inset-0 flex items-center justify-center">
          <BounceLoader />
        </div>
      )}

      {!isLoading && <CodeBlock code={code || ""} language={"python"} />}
    </div>
  );
};

export const PdfViewer = ({ url }: { url: string }) => {
  const [loading, setLoading] = useState<boolean>(true);

  React.useEffect(() => {
    // Assuming the URL is directly usable as the source for the <object> tag
    setLoading(false);
    // Note: No need to handle the creation and cleanup of a blob URL or converting file content as it's not provided anymore.
  }, [url]);

  // Render the PDF viewer
  return (
    <div className="h-full">
      {loading && <p>Loading PDF...</p>}
      {!loading && (
        <object
          className="w-full rounded"
          data={url}
          type="application/pdf"
          width="100%"
          height="450px"
        >
          <p>PDF cannot be displayed.</p>
        </object>
      )}
    </div>
  );
};

export const AgentFlowSpecView = ({
  title = "Agent Specification",
  flowSpec,
  setFlowSpec,
}: {
  title: string;
  flowSpec: IAgentFlowSpec;
  setFlowSpec: (newFlowSpec: IAgentFlowSpec) => void;
  editMode?: boolean;
}) => {
  // Local state for the FlowView component
  const [localFlowSpec, setLocalFlowSpec] =
    React.useState<IAgentFlowSpec>(flowSpec);

  // Required to monitor localAgent updates that occur in GroupChatFlowSpecView and reflect updates.
  useEffect(() => {
    console.log("AgentFlowSpecView useEffect => flowSpec", flowSpec);
    setLocalFlowSpec(flowSpec);
  }, [flowSpec]);

  // Event handlers for updating local state and propagating changes

  const onControlChange = (value: any, key: string) => {
    if (key === "llm_config") {
      if (value.config_list.length === 0) {
        value = false;
      }
    }
    const updatedFlowSpec = {
      ...localFlowSpec,
      config: { ...localFlowSpec.config, [key]: value },
    };
    console.log(updatedFlowSpec.config.llm_config);
    setLocalFlowSpec(updatedFlowSpec);
    setFlowSpec(updatedFlowSpec);
  };

  const llm_config = localFlowSpec.config.llm_config || { config_list: [] };

  return (
    <>
      <div className="text-accent ">{title}</div>
<<<<<<< HEAD
      <GroupView
        title=<div className="px-2">{flowSpec.config.name}</div>
        className="mb-4 bg-primary  "
      >
=======
      <GroupView title={flowSpec.config.name} className="mb-4 bg-primary  ">
>>>>>>> 36080799
        <ControlRowView
          title="Agent Name"
          className="mt-4"
          description="Name of the agent"
          value={flowSpec.config.name}
          control={
            <Input
              className="mt-2"
              placeholder="Agent Name"
              value={flowSpec.config.name}
              onChange={(e) => {
                onControlChange(e.target.value, "name");
              }}
            />
          }
        />

        <ControlRowView
          title="Agent Description"
          className="mt-4"
          description="Description of the agent"
          value={flowSpec.description || ""}
          control={
            <Input
              className="mt-2"
              placeholder="Agent Description"
              value={flowSpec.description}
              onChange={(e) => {
                const updatedFlowSpec = {
                  ...localFlowSpec,
                  description: e.target.value,
                };
                setLocalFlowSpec(updatedFlowSpec);
                setFlowSpec(updatedFlowSpec);
              }}
            />
          }
        />

        <ControlRowView
          title="Max Consecutive Auto Reply"
          className="mt-4"
          description="Max consecutive auto reply messages before termination."
          value={flowSpec.config.max_consecutive_auto_reply}
          control={
            <Slider
              min={1}
              max={30}
              defaultValue={flowSpec.config.max_consecutive_auto_reply}
              step={1}
              onChange={(value: any) => {
                onControlChange(value, "max_consecutive_auto_reply");
              }}
            />
          }
        />

        <ControlRowView
          title="Human Input Mode"
          description="Defines when to request human input"
          value={flowSpec.config.human_input_mode}
          control={
            <Select
              className="mt-2 w-full"
              defaultValue={flowSpec.config.human_input_mode}
              onChange={(value: any) => {
                onControlChange(value, "human_input_mode");
              }}
              options={
                [
                  { label: "NEVER", value: "NEVER" },
                  // { label: "TERMINATE", value: "TERMINATE" },
                  // { label: "ALWAYS", value: "ALWAYS" },
                ] as any
              }
            />
          }
        />

        {llm_config && (
          <ControlRowView
            title="System Message"
            className="mt-4"
            description="Free text to control agent behavior"
            value={flowSpec.config.system_message}
            control={
              <TextArea
                className="mt-2 w-full"
                value={flowSpec.config.system_message}
                rows={3}
                onChange={(e) => {
                  // onDebouncedControlChange(e.target.value, "system_message");
                  onControlChange(e.target.value, "system_message");
                }}
              />
            }
          />
        )}

        {llm_config && (
          <ControlRowView
            title="Model"
            className="mt-4"
            description="Defines which models are used for the agent."
            value={llm_config?.config_list?.[0]?.model}
            control={
              <ModelSelector
                className="mt-2 w-full"
                configs={llm_config.config_list || []}
                setConfigs={(config_list: IModelConfig[]) => {
                  const llm_config = {
                    ...flowSpec.config.llm_config,
                    config_list,
                  };
                  onControlChange(llm_config, "llm_config");
                }}
              />
            }
          />
        )}

        {
          <ControlRowView
            title="Skills"
            className="mt-4"
            description="Defines skills available to the agent."
            value={(flowSpec.skills && flowSpec.skills[0]?.title) || ""}
            control={
              <SkillSelector
                className="mt-2 w-full"
                skills={flowSpec.skills || []}
                setSkills={(skills: ISkill[]) => {
                  const updatedFlowSpec = {
                    ...localFlowSpec,
                    skills,
                  };
                  setLocalFlowSpec(updatedFlowSpec);
                  setFlowSpec(updatedFlowSpec);
                }}
              />
            }
          />
        }
      </GroupView>
    </>
  );
};

interface SkillSelectorProps {
  skills: ISkill[];
  setSkills: (skills: ISkill[]) => void;
  className?: string;
}

export const SkillSelector: React.FC<SkillSelectorProps> = ({
  skills,
  setSkills,
  className,
}) => {
  const [isModalVisible, setIsModalVisible] = useState(false);
  const [showSkillModal, setShowSkillModal] = React.useState(false);
  const [newSkill, setNewSkill] = useState<ISkill | null>(null);

  const [localSkills, setLocalSkills] = useState<ISkill[]>(skills);
  const [selectedSkill, setSelectedSkill] = useState<ISkill | null>(null);

  const handleRemoveSkill = (index: number) => {
    const updatedSkills = localSkills.filter((_, i) => i !== index);
    setLocalSkills(updatedSkills);
    setSkills(updatedSkills);
  };

  const handleAddSkill = () => {
    if (newSkill) {
      const updatedSkills = [...localSkills, newSkill];
      setLocalSkills(updatedSkills);
      setSkills(updatedSkills);
      setNewSkill(null);
    }
  };

  useEffect(() => {
    if (selectedSkill) {
      setShowSkillModal(true);
    }
  }, [selectedSkill]);

  return (
    <>
      <Modal
        title={selectedSkill?.title}
        width={800}
        open={showSkillModal}
        onOk={() => {
          setShowSkillModal(false);
          setSelectedSkill(null);
        }}
        onCancel={() => {
          setShowSkillModal(false);
          setSelectedSkill(null);
        }}
      >
        {selectedSkill && (
          <div>
            <div className="mb-2">{selectedSkill.file_name}</div>
            <CodeBlock code={selectedSkill?.content} language="python" />
          </div>
        )}
      </Modal>

      <div className={`${className} flex flex-wrap gap-2 `}>
        {localSkills.map((skill, index) => (
          <div
            key={"skillitemrow" + index}
            className=" mb-1 p-1 px-2 rounded border"
          >
            <span
              role="button"
              onClick={() => {
                setSelectedSkill(skill);
              }}
              className=" inline-block "
            >
              {skill.title}
            </span>
            <XMarkIcon
              role="button"
              onClick={() => handleRemoveSkill(index)}
              className="ml-1 text-primary hover:text-accent duration-300 w-4 h-4 inline-block"
            />
          </div>
        ))}

        <div
          className="inline-flex mr-1 mb-1 p-1 px-2 rounded border hover:border-accent duration-300 hover:text-accent"
          role="button"
          onClick={() => {
            setIsModalVisible(true);
          }}
        >
          add <PlusIcon className="w-4 h-4 inline-block mt-1" />
        </div>
      </div>

      <Modal
        title="Add Skill"
        open={isModalVisible}
        onOk={handleAddSkill}
        onCancel={() => setIsModalVisible(false)}
        footer={[
          <Button key="back" onClick={() => setIsModalVisible(false)}>
            Cancel
          </Button>,
          <Button
            key="submit"
            type="primary"
            onClick={() => {
              handleAddSkill();
              setIsModalVisible(false);
            }}
          >
            Add Skill
          </Button>,
        ]}
      >
        <SkillLoader skill={newSkill} setSkill={setNewSkill} />
      </Modal>
    </>
  );
};

export const SkillLoader = ({
  skill,
  setSkill,
}: {
  skill: ISkill | null;
  setSkill: (skill: ISkill | null) => void;
}) => {
  const [skills, setSkills] = useState<ISkill[]>([]);
  const [loading, setLoading] = useState(false);
  const [error, setError] = React.useState<IStatus | null>({
    status: true,
    message: "All good",
  });
  const serverUrl = getServerUrl();
  const { user } = React.useContext(appContext);
  const listSkillsUrl = `${serverUrl}/skills?user_id=${user?.email}`;

  const fetchSkills = () => {
    setError(null);
    setLoading(true);
    // const fetch;
    const payLoad = {
      method: "GET",
      headers: {
        "Content-Type": "application/json",
      },
    };

    const onSuccess = (data: any) => {
      if (data && data.status) {
        message.success(data.message);
        setSkills(data.data);
        if (data.data.length > 0) {
          setSkill(data.data[0]);
        }
      } else {
        message.error(data.message);
      }
      setLoading(false);
    };
    const onError = (err: any) => {
      setError(err);
      message.error(err.message);
      setLoading(false);
    };
    fetchJSON(listSkillsUrl, payLoad, onSuccess, onError);
  };

  useEffect(() => {
    fetchSkills();
  }, []);

  const skillOptions = skills.map((skill: ISkill, index: number) => ({
    label: skill.title,
    value: index,
  }));
  return (
    <div className="relative">
      <LoadingOverlay loading={loading} />
      <ControlRowView
        title="Skills"
        description="Select an available skill"
        value={skill?.title || skills[0]?.title}
        control={
          <>
            {skills && (
              <>
                <Select
                  className="mt-2 w-full"
                  defaultValue={skill?.title || skills[0]?.title}
                  value={skill?.title || skills[0]?.title}
                  onChange={(value: any) => {
                    setSkill(skills[value]);
                  }}
                  options={skillOptions}
                />
                {(skill || skills[0]) && (
                  <CodeBlock
                    className="mt-4"
                    code={skill?.content || skills[0]?.content || ""}
                    language="python"
                  />
                )}
              </>
            )}
          </>
        }
      />
    </div>
  );
};

const GroupChatFlowSpecView = ({
  flowSpec,
  setFlowSpec,
  flowSpecs,
}: {
  flowSpec: IGroupChatFlowSpec | null;
  setFlowSpec: (flowSpec: IGroupChatFlowSpec | null) => void;
  flowSpecs: IAgentFlowSpec[];
}) => {
  const [showAgentModal, setShowAgentModal] = React.useState(false);
  const [selectedAgent, setSelectedAgent] = React.useState<number | null>(null);

  const handleRemoveAgent = (index: number) => {
    const updatedAgents = flowSpec?.groupchat_config.agents.filter(
      (_, i) => i !== index
    );
    if (flowSpec?.groupchat_config && updatedAgents) {
      setFlowSpec({
        ...flowSpec,
        groupchat_config: {
          ...flowSpec?.groupchat_config,
          agents: updatedAgents,
        },
      });
    }
  };

  const handleAddAgent = (agent: IAgentFlowSpec) => {
    if (flowSpec?.groupchat_config && flowSpec?.groupchat_config.agents) {
      const updatedAgents = [...flowSpec?.groupchat_config.agents, agent];
      if (flowSpec?.groupchat_config) {
        setFlowSpec({
          ...flowSpec,
          groupchat_config: {
            ...flowSpec?.groupchat_config,
            agents: updatedAgents,
          },
        });
      }
    }
  };

  const handleAgentUpdate = (updatedAgent: IAgentFlowSpec, index: number) => {
    const updatedAgents = flowSpec?.groupchat_config.agents.map((agent, i) => {
      if (i === index) {
        return updatedAgent;
      }
      return agent;
    });
    if (flowSpec?.groupchat_config && updatedAgents) {
      setFlowSpec({
        ...flowSpec,
        groupchat_config: {
          ...flowSpec?.groupchat_config,
          agents: updatedAgents,
        },
      });
    }
  };

  const agentItems: MenuProps["items"] = flowSpecs.map(
    (flowSpec: IAgentFlowSpec, index: number) => ({
      key: index,
      label: flowSpec.config.name,
      value: index,
    })
  );

  const agentOnClick: MenuProps["onClick"] = ({ key }) => {
    const selectedIndex = parseInt(key.toString());
    const selectedAgent = flowSpecs[selectedIndex];
    handleAddAgent(selectedAgent);
  };

  const AgentDropDown = () => {
    return (
      <Dropdown
        menu={{ items: agentItems, onClick: agentOnClick }}
        placement="bottomRight"
        trigger={["click"]}
      >
        <div
          className="inline-flex mr-1 mb-1 p-1 px-2 rounded border hover:border-accent duration-300 hover:text-accent"
          role="button"
        >
          add <PlusIcon className="w-4 h-4 inline-block mt-1" />
        </div>
      </Dropdown>
    );
  };

  const agentsView = flowSpec?.groupchat_config.agents.map(
    (flowSpec: IAgentFlowSpec, index: number) => {
      const tooltipText = `Agent: ${flowSpec?.config.name}`;
      return (
        <div
          key={"agent" + index}
          className="mr-1 mb-1 p-1 px-2 rounded border"
          role="button"
          onClick={() => {
            setSelectedAgent(index);
<<<<<<< HEAD
=======
            // setShowAgentModal(true);
>>>>>>> 36080799
          }}
        >
          <div className="inline-flex">
            {" "}
            <Tooltip title={tooltipText}>
              <div className="">{flowSpec.config.name} </div>{" "}
            </Tooltip>
            <div
              role="button"
              onClick={(e) => {
                e.stopPropagation();
                handleRemoveAgent(index);
              }}
              className="ml-1 text-primary hover:text-accent duration-300"
            >
              <XMarkIcon className="w-4 h-4 inline-block" />
            </div>
          </div>
        </div>
      );
    }
  );

  useEffect(() => {
    if (selectedAgent !== null) {
      // showAgentModal = true;
      setShowAgentModal(true);
    }
  }, [selectedAgent]);

  return (
    <div className="mb-4">
      {showAgentModal &&
        selectedAgent !== null &&
        flowSpec?.groupchat_config && (
          <AgentModal
            agent={flowSpec?.groupchat_config.agents[selectedAgent]}
            showAgentModal={showAgentModal}
            setShowAgentModal={setShowAgentModal}
            handler={(agent: IAgentFlowSpec | null) => {
              if (agent) {
                handleAgentUpdate(agent, selectedAgent);
                console.log("updating agent at index", selectedAgent, agent);
              }
              setSelectedAgent(null);
            }}
          />
        )}
<<<<<<< HEAD
      <GroupView title=<div className="px-2">Group Chat Agents</div>>
=======
      <GroupView title="Group Chat Agents">
>>>>>>> 36080799
        <div className="flex flex-wrap mt-3">
          {agentsView}
          <AgentDropDown />
        </div>
      </GroupView>
<<<<<<< HEAD

      <ControlRowView
        title="Speaker Selection Method"
        description="How the next speaker is selected"
        className="mt-4"
        value={flowSpec?.groupchat_config?.speaker_selection_method || "auto"}
        control={
          <Select
            className="mt-2 w-full"
            defaultValue={
              flowSpec?.groupchat_config?.speaker_selection_method || "auto"
            }
            onChange={(value: any) => {
              if (flowSpec?.groupchat_config) {
                setFlowSpec({
                  ...flowSpec,
                  groupchat_config: {
                    ...flowSpec?.groupchat_config,
                    speaker_selection_method: value,
                  },
                });
              }
            }}
            options={
              [
                { label: "Auto", value: "auto" },
                { label: "Round Robin", value: "round_robin" },
                { label: "Random", value: "random" },
              ] as any
            }
          />
        }
      />
=======
>>>>>>> 36080799
    </div>
  );
};

const AgentModal = ({
  agent,
  showAgentModal,
  setShowAgentModal,
  handler,
}: {
  agent: IAgentFlowSpec | null;
  showAgentModal: boolean;
  setShowAgentModal: (show: boolean) => void;
  handler?: (agent: IAgentFlowSpec | null) => void;
}) => {
  const [localAgent, setLocalAgent] = React.useState<IAgentFlowSpec | null>(
    agent
  );
  const [selectedFlowSpec, setSelectedFlowSpec] = useState<number | null>(0);

  const serverUrl = getServerUrl();
  const { user } = React.useContext(appContext);
  const listAgentsUrl = `${serverUrl}/agents?user_id=${user?.email}`;

  const [flowSpecs, setFlowSpecs] = useState<IAgentFlowSpec[]>([]);
  useEffect(() => {
    fetchAgents();
  }, []);

<<<<<<< HEAD
  // Required to synchronize localAgent changes between GroupChatFlowSpecView and AgentFlowSpecView
  useEffect(() => {
    setLocalAgent(localAgent);
  }, [localAgent]);

=======
>>>>>>> 36080799
  const fetchAgents = () => {
    const onSuccess = (data: any) => {
      if (data && data.status) {
        setFlowSpecs(data.data);
      }
    };
    const onError = (err: any) => {
      console.error(err);
    };
    const payLoad = {
      method: "GET",
      headers: {
        "Content-Type": "application/json",
      },
    };
    fetchJSON(listAgentsUrl, payLoad, onSuccess, onError);
  };

  const handleAgentChange = (value: any) => {
    setSelectedFlowSpec(value);
    setLocalAgent(flowSpecs[value]);
  };

  return (
    <Modal
      title={
        <>
          Agent Specification{" "}
          <span className="text-accent font-normal">{agent?.config.name}</span>{" "}
        </>
      }
      width={800}
      open={showAgentModal}
      onOk={() => {
        if (handler) {
          handler(localAgent);
        }
        setShowAgentModal(false);
      }}
      onCancel={() => {
        setShowAgentModal(false);
      }}
<<<<<<< HEAD
      afterClose={() => {
        // If the modal is closed other than onOk, the agent is reset to before the update; if it is closed onOk, the agent is updated again with the localAgent passed to the handler.
        setLocalAgent(agent);
      }}
=======
>>>>>>> 36080799
    >
      {agent && (
        <>
          {" "}
          <div className="text-sm text-secondary mt-2">
            Modify current agent{" "}
          </div>
          {localAgent && localAgent.type === "groupchat" && (
            <div>
<<<<<<< HEAD
=======
              {" "}
              Group Chat
>>>>>>> 36080799
              <GroupChatFlowSpecView
                flowSpec={localAgent as IGroupChatFlowSpec}
                setFlowSpec={setLocalAgent}
                flowSpecs={flowSpecs}
              />
            </div>
          )}
          {localAgent && (
            <AgentFlowSpecView
              title=""
              flowSpec={localAgent}
              setFlowSpec={setLocalAgent}
            />
          )}
        </>
      )}

      {agent && agent.type !== "groupchat" && (
        <div>
          {" "}
          <div>
            <div className="text-sm text-secondary mt-2">
              Or replace with an existing agent{" "}
            </div>
          </div>
          <Select
            className="mt-2 w-full"
            defaultValue={selectedFlowSpec}
            value={selectedFlowSpec}
            onChange={handleAgentChange}
            options={flowSpecs.map((spec, index) => ({
              label: spec.config.name,
              value: index,
            }))}
          />
        </div>
      )}
      {/* {JSON.stringify(localAgent)} */}
    </Modal>
  );
};

export const AgentSelector = ({
  flowSpec,
  setFlowSpec,
}: {
  flowSpec: IAgentFlowSpec | null;
  setFlowSpec: (agent: IAgentFlowSpec | null) => void;
}) => {
  const [isModalVisible, setIsModalVisible] = useState(false);

  return (
    <div className="   ">
      <div
        role="button"
        onClick={() => setIsModalVisible(true)}
        className="hover:bg-secondary h-full duration-300  border border-dashed rounded p-2"
      >
        {flowSpec && (
          <div className=" ">
            {flowSpec.type === "groupchat" ? (
              <UserGroupIcon className="w-5 h-5 inline-block mr-2" />
            ) : (
              <UsersIcon className="w-5 h-5 inline-block mr-2" />
            )}
            {flowSpec.config.name}
            <div className="mt-2 text-secondary text-sm">
              {" "}
              {flowSpec.description || flowSpec.config.name}
            </div>
            <div className="mt-2 text-secondary text-sm">
              {" "}
              <span className="text-xs">
                {(flowSpec.skills && flowSpec.skills?.length) || 0} skills
              </span>
              <span className="text-xs mx-2 ">
                | max replies: {flowSpec.config.max_consecutive_auto_reply}
              </span>
            </div>
          </div>
        )}
      </div>
      {
        <>
          <AgentModal
            agent={flowSpec}
            showAgentModal={isModalVisible}
            setShowAgentModal={setIsModalVisible}
            handler={(agent: IAgentFlowSpec | null) => {
              setFlowSpec(agent);
            }}
          />
        </>
      }
    </div>
  );
};
export const FlowConfigViewer = ({
  flowConfig,
  setFlowConfig,
}: {
  flowConfig: IFlowConfig;
  setFlowConfig: (newFlowConfig: IFlowConfig) => void;
}) => {
  // Local state for sender and receiver FlowSpecs
  const [senderFlowSpec, setSenderFlowSpec] =
    React.useState<IAgentFlowSpec | null>(flowConfig.sender);

  const [localFlowConfig, setLocalFlowConfig] =
    React.useState<IFlowConfig>(flowConfig);

  const [receiverFlowSpec, setReceiverFlowSpec] =
    React.useState<IAgentFlowSpec | null>(flowConfig.receiver);

  // Update the local state and propagate changes to the parent component
  const updateSenderFlowSpec = (newFlowSpec: IAgentFlowSpec | null) => {
    setSenderFlowSpec(newFlowSpec);
    if (newFlowSpec) {
      setFlowConfig({ ...flowConfig, sender: newFlowSpec });
    }
  };

  const updateReceiverFlowSpec = (newFlowSpec: IAgentFlowSpec | null) => {
    setReceiverFlowSpec(newFlowSpec);
    if (newFlowSpec) {
      setFlowConfig({ ...flowConfig, receiver: newFlowSpec });
    }
  };

  const updateFlowConfig = (key: string, value: string) => {
    // When an updatedFlowConfig is created using localFlowConfig, if the contents of FlowConfigViewer Modal are changed after the Agent Specification Modal is updated, the updated contents of the Agent Specification Modal are not saved. Fixed to localFlowConfig->flowConfig. Fixed a bug.
    const updatedFlowConfig = { ...flowConfig, [key]: value };
    console.log("updatedFlowConfig: ", updatedFlowConfig);
    setLocalFlowConfig(updatedFlowConfig);
    setFlowConfig(updatedFlowConfig);
  };

  return (
    <>
      {/* <div className="mb-2">{flowConfig.name}</div> */}
      <ControlRowView
        title="Workflow Name"
        className="mt-4 mb-2"
        description="Name of the workflow"
        value={localFlowConfig.name}
        control={
          <Input
            className="mt-2 w-full"
            value={localFlowConfig.name}
            onChange={(e) => updateFlowConfig("name", e.target.value)}
          />
        }
      />

      <ControlRowView
        title="Workflow Description"
        className="mt-4 mb-2"
        description="Description of the workflow"
        value={localFlowConfig.description}
        control={
          <Input
            className="mt-2 w-full"
            value={localFlowConfig.description}
            onChange={(e) => updateFlowConfig("description", e.target.value)}
          />
        }
      />

      <ControlRowView
        title="Summary Method"
        description="Defines the method to summarize the conversation"
        value={localFlowConfig.summary_method || "last"}
        control={
          <Select
            className="mt-2 w-full"
            defaultValue={localFlowConfig.summary_method || "last"}
            onChange={(value: any) => updateFlowConfig("summary_method", value)}
            options={
              [
                { label: "last", value: "last" },
                { label: "none", value: "none" },
                { label: "llm", value: "llm" },
              ] as any
            }
          />
        }
      />
      <div className="flex gap-3 mt-4">
        <div className="w-1/2 ">
          <div className="mb-2  ">Sender</div>
          <AgentSelector
            flowSpec={senderFlowSpec}
            setFlowSpec={updateSenderFlowSpec}
          />
        </div>
        <div className="w-1/2">
          <div className="mb-2">Receiver</div>
          <AgentSelector
            flowSpec={receiverFlowSpec}
            setFlowSpec={updateReceiverFlowSpec}
          />
        </div>
      </div>
    </>
  );
};<|MERGE_RESOLUTION|>--- conflicted
+++ resolved
@@ -5,34 +5,22 @@
   XMarkIcon,
   ClipboardIcon,
   PlusIcon,
-<<<<<<< HEAD
   UserGroupIcon,
   UsersIcon,
   ExclamationTriangleIcon,
   InformationCircleIcon,
-=======
-  ArrowPathIcon,
-  ArrowDownRightIcon,
-  PencilIcon,
-  UserGroupIcon,
-  UsersIcon,
->>>>>>> 36080799
 } from "@heroicons/react/24/outline";
 import React, { ReactNode, useEffect, useRef, useState } from "react";
 import Icon from "./icons";
 import {
   Button,
-<<<<<<< HEAD
   Divider,
-=======
->>>>>>> 36080799
   Dropdown,
   Input,
   MenuProps,
   Modal,
   Select,
   Slider,
-<<<<<<< HEAD
   Table,
   Space,
   Tooltip,
@@ -40,11 +28,6 @@
   theme,
 } from "antd";
 import Papa from "papaparse";
-=======
-  Tooltip,
-  message,
-} from "antd";
->>>>>>> 36080799
 import remarkGfm from "remark-gfm";
 import ReactMarkdown from "react-markdown";
 import { atomDark } from "react-syntax-highlighter/dist/esm/styles/prism";
@@ -53,6 +36,7 @@
 import {
   IAgentFlowSpec,
   IFlowConfig,
+  IGroupChatFlowSpec,
   IGroupChatFlowSpec,
   IModelConfig,
   ISkill,
@@ -641,7 +625,6 @@
   const [editIndex, setEditIndex] = useState<number | null>(null);
   const [loading, setLoading] = useState(false);
   const [error, setError] = useState<string | null>(null);
-<<<<<<< HEAD
 
   const [models, setModels] = useState<IModelConfig[]>([]);
   const serverUrl = getServerUrl();
@@ -657,26 +640,10 @@
   //   if (config.api_version) sanitizedConfig.api_version = config.api_version;
   //   return sanitizedConfig;
   // };
-=======
-
-  const [models, setModels] = useState<IModelConfig[]>([]);
-  const serverUrl = getServerUrl();
-
-  const { user } = React.useContext(appContext);
-  const listModelsUrl = `${serverUrl}/models?user_id=${user?.email}`;
-
-  const sanitizeModelConfig = (config: IModelConfig) => {
-    const sanitizedConfig: IModelConfig = { model: config.model };
-    if (config.api_key) sanitizedConfig.api_key = config.api_key;
-    if (config.base_url) sanitizedConfig.base_url = config.base_url;
-    if (config.api_type) sanitizedConfig.api_type = config.api_type;
-    if (config.api_version) sanitizedConfig.api_version = config.api_version;
-    return sanitizedConfig;
-  };
->>>>>>> 36080799
 
   const handleRemoveConfig = (index: number) => {
     const updatedConfigs = configs.filter((_, i) => i !== index);
+
 
     setConfigs(updatedConfigs);
   };
@@ -723,7 +690,6 @@
     models.length > 0
       ? models.map((model: IModelConfig, index: number) => ({
           key: index,
-<<<<<<< HEAD
           label: (
             <>
               <div>{model.model}</div>
@@ -732,19 +698,12 @@
               </div>
             </>
           ),
-=======
-          label: model.model,
->>>>>>> 36080799
           value: index,
         }))
       : [
           {
             key: -1,
-<<<<<<< HEAD
             label: <>No models found</>,
-=======
-            label: "No models found",
->>>>>>> 36080799
             value: 0,
           },
         ];
@@ -752,16 +711,11 @@
   const modelOnClick: MenuProps["onClick"] = ({ key }) => {
     const selectedIndex = parseInt(key.toString());
     let selectedModel = models[selectedIndex];
-<<<<<<< HEAD
     selectedModel = selectedModel;
-=======
-    selectedModel = sanitizeModelConfig(selectedModel);
->>>>>>> 36080799
     const updatedConfigs = [...configs, selectedModel];
     setConfigs(updatedConfigs);
   };
 
-<<<<<<< HEAD
   const menuStyle: React.CSSProperties = {
     boxShadow: "none",
   };
@@ -781,15 +735,12 @@
     </span>
   );
 
-=======
->>>>>>> 36080799
   const AddModelsDropDown = () => {
     return (
       <Dropdown
         menu={{ items: modelItems, onClick: modelOnClick }}
         placement="bottomRight"
         trigger={["click"]}
-<<<<<<< HEAD
         dropdownRender={(menu) => (
           <div style={contentStyle}>
             {React.cloneElement(menu as React.ReactElement, {
@@ -804,8 +755,6 @@
             )}
           </div>
         )}
-=======
->>>>>>> 36080799
       >
         <div
           className="inline-flex mr-1 mb-1 p-1 px-2 rounded border hover:border-accent duration-300 hover:text-accent"
@@ -866,11 +815,7 @@
     return (
       <div
         key={"modelrow_" + i}
-<<<<<<< HEAD
         // role="button"
-=======
-        role="button"
->>>>>>> 36080799
         className="mr-1 mb-1 p-1 px-2 rounded border"
         // onClick={() => showModal(config, i)}
       >
@@ -898,6 +843,7 @@
     <div className={`${className}`}>
       <div className="flex flex-wrap">
         {modelButtons}
+        <AddModelsDropDown />
         <AddModelsDropDown />
       </div>
       <Modal
@@ -1152,11 +1098,17 @@
         value = false;
       }
     }
+    if (key === "llm_config") {
+      if (value.config_list.length === 0) {
+        value = false;
+      }
+    }
     const updatedFlowSpec = {
       ...localFlowSpec,
       config: { ...localFlowSpec.config, [key]: value },
     };
     console.log(updatedFlowSpec.config.llm_config);
+    console.log(updatedFlowSpec.config.llm_config);
     setLocalFlowSpec(updatedFlowSpec);
     setFlowSpec(updatedFlowSpec);
   };
@@ -1166,14 +1118,10 @@
   return (
     <>
       <div className="text-accent ">{title}</div>
-<<<<<<< HEAD
       <GroupView
         title=<div className="px-2">{flowSpec.config.name}</div>
         className="mb-4 bg-primary  "
       >
-=======
-      <GroupView title={flowSpec.config.name} className="mb-4 bg-primary  ">
->>>>>>> 36080799
         <ControlRowView
           title="Agent Name"
           className="mt-4"
@@ -1225,6 +1173,7 @@
               defaultValue={flowSpec.config.max_consecutive_auto_reply}
               step={1}
               onChange={(value: any) => {
+              onChange={(value: any) => {
                 onControlChange(value, "max_consecutive_auto_reply");
               }}
             />
@@ -1247,6 +1196,8 @@
                   { label: "NEVER", value: "NEVER" },
                   // { label: "TERMINATE", value: "TERMINATE" },
                   // { label: "ALWAYS", value: "ALWAYS" },
+                  // { label: "TERMINATE", value: "TERMINATE" },
+                  // { label: "ALWAYS", value: "ALWAYS" },
                 ] as any
               }
             />
@@ -1265,6 +1216,8 @@
                 value={flowSpec.config.system_message}
                 rows={3}
                 onChange={(e) => {
+                  // onDebouncedControlChange(e.target.value, "system_message");
+                  onControlChange(e.target.value, "system_message");
                   // onDebouncedControlChange(e.target.value, "system_message");
                   onControlChange(e.target.value, "system_message");
                 }}
@@ -1638,10 +1591,6 @@
           role="button"
           onClick={() => {
             setSelectedAgent(index);
-<<<<<<< HEAD
-=======
-            // setShowAgentModal(true);
->>>>>>> 36080799
           }}
         >
           <div className="inline-flex">
@@ -1690,17 +1639,12 @@
             }}
           />
         )}
-<<<<<<< HEAD
       <GroupView title=<div className="px-2">Group Chat Agents</div>>
-=======
-      <GroupView title="Group Chat Agents">
->>>>>>> 36080799
         <div className="flex flex-wrap mt-3">
           {agentsView}
           <AgentDropDown />
         </div>
       </GroupView>
-<<<<<<< HEAD
 
       <ControlRowView
         title="Speaker Selection Method"
@@ -1734,8 +1678,6 @@
           />
         }
       />
-=======
->>>>>>> 36080799
     </div>
   );
 };
@@ -1765,14 +1707,11 @@
     fetchAgents();
   }, []);
 
-<<<<<<< HEAD
   // Required to synchronize localAgent changes between GroupChatFlowSpecView and AgentFlowSpecView
   useEffect(() => {
     setLocalAgent(localAgent);
   }, [localAgent]);
 
-=======
->>>>>>> 36080799
   const fetchAgents = () => {
     const onSuccess = (data: any) => {
       if (data && data.status) {
@@ -1815,13 +1754,10 @@
       onCancel={() => {
         setShowAgentModal(false);
       }}
-<<<<<<< HEAD
       afterClose={() => {
         // If the modal is closed other than onOk, the agent is reset to before the update; if it is closed onOk, the agent is updated again with the localAgent passed to the handler.
         setLocalAgent(agent);
       }}
-=======
->>>>>>> 36080799
     >
       {agent && (
         <>
@@ -1831,11 +1767,6 @@
           </div>
           {localAgent && localAgent.type === "groupchat" && (
             <div>
-<<<<<<< HEAD
-=======
-              {" "}
-              Group Chat
->>>>>>> 36080799
               <GroupChatFlowSpecView
                 flowSpec={localAgent as IGroupChatFlowSpec}
                 setFlowSpec={setLocalAgent}
@@ -1943,23 +1874,34 @@
   // Local state for sender and receiver FlowSpecs
   const [senderFlowSpec, setSenderFlowSpec] =
     React.useState<IAgentFlowSpec | null>(flowConfig.sender);
+  const [senderFlowSpec, setSenderFlowSpec] =
+    React.useState<IAgentFlowSpec | null>(flowConfig.sender);
 
   const [localFlowConfig, setLocalFlowConfig] =
     React.useState<IFlowConfig>(flowConfig);
 
   const [receiverFlowSpec, setReceiverFlowSpec] =
     React.useState<IAgentFlowSpec | null>(flowConfig.receiver);
+    React.useState<IAgentFlowSpec | null>(flowConfig.receiver);
 
   // Update the local state and propagate changes to the parent component
+  const updateSenderFlowSpec = (newFlowSpec: IAgentFlowSpec | null) => {
   const updateSenderFlowSpec = (newFlowSpec: IAgentFlowSpec | null) => {
     setSenderFlowSpec(newFlowSpec);
     if (newFlowSpec) {
       setFlowConfig({ ...flowConfig, sender: newFlowSpec });
     }
-  };
-
+    if (newFlowSpec) {
+      setFlowConfig({ ...flowConfig, sender: newFlowSpec });
+    }
+  };
+
+  const updateReceiverFlowSpec = (newFlowSpec: IAgentFlowSpec | null) => {
   const updateReceiverFlowSpec = (newFlowSpec: IAgentFlowSpec | null) => {
     setReceiverFlowSpec(newFlowSpec);
+    if (newFlowSpec) {
+      setFlowConfig({ ...flowConfig, receiver: newFlowSpec });
+    }
     if (newFlowSpec) {
       setFlowConfig({ ...flowConfig, receiver: newFlowSpec });
     }
@@ -2030,8 +1972,17 @@
             flowSpec={senderFlowSpec}
             setFlowSpec={updateSenderFlowSpec}
           />
+      <div className="flex gap-3 mt-4">
+        <div className="w-1/2 ">
+          <div className="mb-2  ">Sender</div>
+          <AgentSelector
+            flowSpec={senderFlowSpec}
+            setFlowSpec={updateSenderFlowSpec}
+          />
         </div>
         <div className="w-1/2">
+          <div className="mb-2">Receiver</div>
+          <AgentSelector
           <div className="mb-2">Receiver</div>
           <AgentSelector
             flowSpec={receiverFlowSpec}
